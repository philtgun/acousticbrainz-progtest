from __future__ import absolute_import
from webserver.testing import ServerTestCase
from db import dataset, dataset_eval, user
from db.testing import TEST_DATA_PATH
import webserver.forms as forms
from flask import url_for
import os.path
import json
import mock
import datetime


class DatasetsViewsTestCase(ServerTestCase):

    def setUp(self):
        super(DatasetsViewsTestCase, self).setUp()

        self.test_user_mb_name = "tester"
        self.test_user_id = user.create(self.test_user_mb_name)

        self.test_uuid = "123e4567-e89b-12d3-a456-426655440000"
        self.test_mbid_1 = "e8afe383-1478-497e-90b1-7885c7f37f6e"
        self.test_mbid_2 = "0dad432b-16cc-4bf0-8961-fd31d124b01b"

        self.test_data = {
            "name": "Test",
            "description": "",
            "classes": [
                {
                    "name": "Class #1",
                    "description": "This is a description of class #1!",
                    "recordings": [
                        self.test_mbid_1,
                        self.test_mbid_2,
                    ]
                },
                {
                    "name": "Class #2",
                    "description": "",
                    "recordings": [
                        self.test_mbid_1,
                        self.test_mbid_2,
                    ]
                },
            ],
            "public": True,
        }

        # Loading the actual data because it is required to evaluate the dataset
        self.load_low_level_data(self.test_mbid_1)
        self.load_low_level_data(self.test_mbid_2)

    def test_view(self):
        resp = self.client.get(url_for("datasets.view", id=self.test_uuid))
        self.assert404(resp)

        dataset_id = dataset.create_from_dict(self.test_data, author_id=self.test_user_id)
        resp = self.client.get(url_for("datasets.view", id=dataset_id))
        self.assert200(resp)

    def test_view_json(self):
        resp = self.client.get(url_for("datasets.view_json", id=self.test_uuid))
        self.assert404(resp)

        dataset_id = dataset.create_from_dict(self.test_data, author_id=self.test_user_id)
        resp = self.client.get(url_for("datasets.view_json", id=dataset_id))
        self.assert200(resp)

        dataset_eval.evaluate_dataset(dataset_id, False, dataset_eval.EVAL_LOCAL)

        self.temporary_login(self.test_user_id)

    def test_eval_job_delete(self):
        resp = self.client.delete("/datasets/%s/%s" % (self.test_uuid, self.test_uuid))
        self.assert404(resp)

        dataset_id = dataset.create_from_dict(self.test_data, author_id=self.test_user_id)

        resp = self.client.delete("/datasets/%s/%s" % (dataset_id, self.test_uuid))
        self.assert404(resp)

        job_id = dataset_eval.evaluate_dataset(dataset_id, False, dataset_eval.EVAL_LOCAL)

        resp = self.client.delete("/datasets/%s/%s" % (dataset_id, job_id))
        self.assert401(resp)

        # As an author
        self.temporary_login(self.test_user_id)
        resp = self.client.delete("/datasets/%s/%s" % (dataset_id, job_id))
        self.assert200(resp)

        self.assertIsNone(dataset_eval.get_job(job_id))

    def test_create(self):
        resp = self.client.get(url_for("datasets.create"))
        self.assertStatus(resp, 302)

        resp = self.client.post(
            url_for("datasets.create"),
            headers={"Content-Type": "application/json"},
            data=json.dumps(self.test_data),
        )
        self.assertStatus(resp, 302)

        # With logged in user
        self.temporary_login(self.test_user_id)

        resp = self.client.get(url_for("datasets.create"))
        self.assert200(resp)

        resp = self.client.post(
            url_for("datasets.create"),
            headers={"Content-Type": "application/json"},
            data=json.dumps(self.test_data),
        )
        self.assert200(resp)
        self.assertTrue(len(dataset.get_by_user_id(self.test_user_id)) == 1)

    def test_edit(self):
        # Should redirect to login page even if trying to edit dataset that
        # doesn't exist.
        resp = self.client.get(url_for("datasets.edit", dataset_id=self.test_uuid))
        self.assertStatus(resp, 302)

        dataset_id = dataset.create_from_dict(self.test_data, author_id=self.test_user_id)

        # Trying to edit without login
        resp = self.client.get(url_for("datasets.edit", dataset_id=dataset_id))
        self.assertStatus(resp, 302)
        resp = self.client.post(
            url_for("datasets.edit", dataset_id=dataset_id),
            headers={"Content-Type": "application/json"},
            data=json.dumps(self.test_data),
        )
        self.assertStatus(resp, 302)

        # Editing using another user
        another_user_id = user.create("another_tester")
        self.temporary_login(another_user_id)
        resp = self.client.get(url_for("datasets.edit", dataset_id=dataset_id))
        self.assert401(resp)
        resp = self.client.post(
            url_for("datasets.edit", dataset_id=dataset_id),
            headers={"Content-Type": "application/json"},
            data=json.dumps(self.test_data),
        )
        self.assert401(resp)

        # Editing properly
        self.temporary_login(self.test_user_id)
        resp = self.client.get(url_for("datasets.edit", dataset_id=dataset_id))
        self.assert200(resp)
        resp = self.client.post(
            url_for("datasets.edit", dataset_id=dataset_id),
            headers={"Content-Type": "application/json"},
            data=json.dumps(self.test_data),
        )
        self.assert200(resp)

    def test_delete(self):
        # Should redirect to login page even if trying to delete dataset that
        # doesn't exist.
        resp = self.client.get(url_for("datasets.delete", dataset_id=self.test_uuid))
        self.assertStatus(resp, 302)

        dataset_id = dataset.create_from_dict(self.test_data, author_id=self.test_user_id)

        # Trying to delete without login
        resp = self.client.get(url_for("datasets.delete", dataset_id=dataset_id))
        self.assertStatus(resp, 302)
        resp = self.client.post(url_for("datasets.delete", dataset_id=dataset_id))
        self.assertStatus(resp, 302)
        self.assertTrue(len(dataset.get_by_user_id(self.test_user_id)) == 1)

        # Deleting using another user
        another_user_id = user.create("another_tester")
        self.temporary_login(another_user_id)
        resp = self.client.get(url_for("datasets.delete", dataset_id=dataset_id))
        self.assert401(resp)
        resp = self.client.post(url_for("datasets.delete", dataset_id=dataset_id))
        self.assert401(resp)
        self.assertTrue(len(dataset.get_by_user_id(self.test_user_id)) == 1)

        # Editing properly
        self.temporary_login(self.test_user_id)
        resp = self.client.get(url_for("datasets.delete", dataset_id=dataset_id))
        self.assert200(resp)
        resp = self.client.post(url_for("datasets.delete", dataset_id=dataset_id))
        self.assertRedirects(resp, url_for("user.profile", musicbrainz_id=self.test_user_mb_name))
        self.assertTrue(len(dataset.get_by_user_id(self.test_user_id)) == 0)

    def test_recording_info(self):
        recording_mbid = "770cc467-8dde-4d22-bc4c-a42f91e7515e"

        resp = self.client.get(url_for("datasets.recording_info", mbid=recording_mbid))
        self.assertStatus(resp, 302)
        resp = self.client.get(url_for("datasets.recording_info", mbid=self.test_uuid))
        self.assertStatus(resp, 302)

        # With logged in user
        self.temporary_login(self.test_user_id)

        resp = self.client.get(url_for("datasets.recording_info", mbid=recording_mbid))
        self.assert200(resp)
        resp = self.client.get(url_for("datasets.recording_info", mbid=self.test_uuid))
        self.assert404(resp)

<<<<<<< HEAD
class DatasetsListTestCase(ServerTestCase):

    def setUp(self):
        self.ds = {"id": "id", "author_name": "author", "name": "name",
                "created": datetime.datetime.now(), "status": "done"}

    @mock.patch("db.dataset.get_public_datasets")
    def test_page(self, get_public_datasets):
        # No page number, invalid page number
        # page number more than num pages in data
        get_public_datasets.return_value = [self.ds]

        resp = self.client.get(url_for("datasets.list_datasets", status="all"))
        get_public_datasets.assert_called_once_with("all")
        self.assertEqual(1, self.get_context_variable("page"))

        # A page which is more than the number of pages gets cut back
        url = url_for("datasets.list_datasets", status="all")
        resp = self.client.get("%s?page=4" % url)
        self.assertEqual(1, self.get_context_variable("page"))

        # A non-number gets changed to 1
        url = url_for("datasets.list_datasets", status="all")
        resp = self.client.get("%s?page=apage" % url)
        self.assertEqual(1, self.get_context_variable("page"))

    @mock.patch("db.dataset.get_public_datasets")
    def test_page_links(self, get_public_datasets):
        # If we're on the first page, show no link back
        get_public_datasets.return_value = [self.ds] * 12
        resp = self.client.get(url_for("datasets.list_datasets", status="all"))
        get_public_datasets.assert_called_once_with("all")
        self.assertEqual(None, self.get_context_variable("prevpage"))
        self.assertEqual("/datasets/list?page=2", self.get_context_variable("nextpage"))

        # if we're on the last page, show no forward link
        url = url_for("datasets.list_datasets", status="all")
        resp = self.client.get("%s?page=2" % url)
        self.assertEqual("/datasets/list?page=1", self.get_context_variable("prevpage"))
        self.assertEqual(None, self.get_context_variable("nextpage"))

    @mock.patch("db.dataset.get_public_datasets")
    def test_status(self, get_public_datasets):
        # no status, other status causes mock to change, invalid value is changed to all
        get_public_datasets.return_value = [self.ds]

        resp = self.client.get(url_for("datasets.list_datasets", status="all"))
        get_public_datasets.assert_called_once_with("all")
        get_public_datasets.reset_mock()

        resp = self.client.get(url_for("datasets.list_datasets", status="pending"))
        get_public_datasets.assert_called_once_with("pending")
        get_public_datasets.reset_mock()

        resp = self.client.get(url_for("datasets.list_datasets", status="running"))
        get_public_datasets.assert_called_once_with("running")
        get_public_datasets.reset_mock()

        resp = self.client.get(url_for("datasets.list_datasets", status="done"))
        get_public_datasets.assert_called_once_with("done")
        get_public_datasets.reset_mock()

        resp = self.client.get(url_for("datasets.list_datasets", status="failed"))
        get_public_datasets.assert_called_once_with("failed")
        get_public_datasets.reset_mock()

        resp = self.client.get(url_for("datasets.list_datasets", status="notastatus"))
        get_public_datasets.assert_called_once_with("all")
        get_public_datasets.reset_mock()
=======
    def test_evaluate_location_options(self):
        self.temporary_login(self.test_user_id)
        dataset_id = dataset.create_from_dict(self.test_data, author_id=self.test_user_id)
        resp = self.client.get(url_for("datasets.evaluate", dataset_id=dataset_id))
        self.assertStatus(resp, 200)

        evaluate_form = forms.DatasetEvaluationForm()
        evaluate_form.filter_type.data = forms.DATASET_EVAL_NO_FILTER
        evaluate_form.evaluation_location.data = forms.DATASET_EVAL_REMOTE
        evaluate_form.normalize.data = True        
        resp = self.client.post(url_for("datasets.evaluate", dataset_id=dataset_id, form=evaluate_form))
        self.assertStatus(resp, 200)
>>>>>>> bc0f1ceb
<|MERGE_RESOLUTION|>--- conflicted
+++ resolved
@@ -205,7 +205,19 @@
         resp = self.client.get(url_for("datasets.recording_info", mbid=self.test_uuid))
         self.assert404(resp)
 
-<<<<<<< HEAD
+    def test_evaluate_location_options(self):
+        self.temporary_login(self.test_user_id)
+        dataset_id = dataset.create_from_dict(self.test_data, author_id=self.test_user_id)
+        resp = self.client.get(url_for("datasets.evaluate", dataset_id=dataset_id))
+        self.assertStatus(resp, 200)
+
+        evaluate_form = forms.DatasetEvaluationForm()
+        evaluate_form.filter_type.data = forms.DATASET_EVAL_NO_FILTER
+        evaluate_form.evaluation_location.data = forms.DATASET_EVAL_REMOTE
+        evaluate_form.normalize.data = True
+        resp = self.client.post(url_for("datasets.evaluate", dataset_id=dataset_id, form=evaluate_form))
+        self.assertStatus(resp, 200)
+
 class DatasetsListTestCase(ServerTestCase):
 
     def setUp(self):
@@ -274,18 +286,4 @@
 
         resp = self.client.get(url_for("datasets.list_datasets", status="notastatus"))
         get_public_datasets.assert_called_once_with("all")
-        get_public_datasets.reset_mock()
-=======
-    def test_evaluate_location_options(self):
-        self.temporary_login(self.test_user_id)
-        dataset_id = dataset.create_from_dict(self.test_data, author_id=self.test_user_id)
-        resp = self.client.get(url_for("datasets.evaluate", dataset_id=dataset_id))
-        self.assertStatus(resp, 200)
-
-        evaluate_form = forms.DatasetEvaluationForm()
-        evaluate_form.filter_type.data = forms.DATASET_EVAL_NO_FILTER
-        evaluate_form.evaluation_location.data = forms.DATASET_EVAL_REMOTE
-        evaluate_form.normalize.data = True        
-        resp = self.client.post(url_for("datasets.evaluate", dataset_id=dataset_id, form=evaluate_form))
-        self.assertStatus(resp, 200)
->>>>>>> bc0f1ceb
+        get_public_datasets.reset_mock()