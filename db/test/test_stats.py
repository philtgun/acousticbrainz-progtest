from db.testing import DatabaseTestCase
import unittest
import db
import db.stats
import db.data
import uuid
import mock
import datetime
import pytz
from sqlalchemy import text


class StatsTestCase(unittest.TestCase):
    """Statistics methods which use mocked database methods for testing"""

    def test_get_next_hour(self):
        date1 = datetime.datetime(2016, 01, 07, 10, 20, 39, tzinfo=pytz.utc)
        next_hour = db.stats._get_next_hour(date1)
        expected = datetime.datetime(2016, 01, 07, 11, 0, 0, tzinfo=pytz.utc)
        self.assertEqual(next_hour, expected)

        date2 = datetime.datetime(2016, 01, 07, 13, 0, 0, tzinfo=pytz.utc)
        next_hour = db.stats._get_next_hour(date2)
        expected = datetime.datetime(2016, 01, 07, 14, 0, 0, tzinfo=pytz.utc)
        self.assertEqual(next_hour, expected)

    @mock.patch("db.cache.get")
    def test_get_last_submitted_recordings(self, dbget):
        dbget.return_value = None
        mbids = []
        for i in range(20):
            rand_mbid = uuid.uuid4()
            mbids.append(rand_mbid)
            data = {
                "metadata": {
                    "tags": {
                        "musicbrainz_recordingid": str(rand_mbid),
                        "artist": ["artist-%s" % i],
                        "title": ["title-%s" % i],
                    },
                    "audio_properties": {"lossless": True},
                    "version": {"essentia_build_sha": "sha"},
                },
            }
            db.data.write_low_level(rand_mbid, data)
        last = db.stats.get_last_submitted_recordings()
        dbget.assert_called_with("last-submitted-recordings")

        expected = [
            {"mbid": mbids[9], "artist": "artist-9", "title": "title-9"},
            {"mbid": mbids[8], "artist": "artist-8", "title": "title-8"},
            {"mbid": mbids[7], "artist": "artist-7", "title": "title-7"},
            {"mbid": mbids[6], "artist": "artist-6", "title": "title-6"},
            {"mbid": mbids[5], "artist": "artist-5", "title": "title-5"},
        ]
        self.assertEqual(expected, last)

    @mock.patch("db.stats._get_stats_from_cache")
    @mock.patch("db.stats.load_statistics_data")
    def test_get_stats_summary(self, load_stats, from_cache):
        # No cache and no database, return blank
        from_cache.return_value = (None, None)
        load_stats.return_value = []

        stats, last_collected = db.stats.get_stats_summary()
        self.assertIsNone(last_collected)
        expected = {"lowlevel-lossy": 0, "lowlevel-lossy-unique": 0, "lowlevel-lossless": 0,
                "lowlevel-lossless-unique": 0, "lowlevel-total": 0, "lowlevel-total-unique": 0}
        self.assertEquals(expected, stats)

        # No cache and yes database, return db
        from_cache.return_value = (None, None)
        load_stats.return_value = [{"collected": "date", "stats": "stats"}]

        stats, last_collected = db.stats.get_stats_summary()
        self.assertEquals("date", last_collected)
        self.assertEquals("stats", stats)

        # if cache, return cache
        from_cache.return_value = ("cachedate", "cachestats")
        load_stats.return_value = [{"collected": "date", "stats": "stats"}]

        stats, last_collected = db.stats.get_stats_summary()
        self.assertEquals("cachedate", last_collected)
        self.assertEquals("cachestats", stats)

    @mock.patch("db.cache.get")
    def test_get_stats_from_cache(self, cacheget):

        db.stats._get_stats_from_cache()
        getcalls = [mock.call("recent-stats", namespace="statistics"), mock.call("recent-stats-last-updated", namespace="statistics")]
        cacheget.assert_has_calls(getcalls)

    @mock.patch("db.engine.connect")
    @mock.patch("db.stats._count_submissions_to_date")
    @mock.patch("db.stats.datetime")
    @mock.patch("db.cache.set")
    def test_add_stats_to_cache(self, cacheset, dt, count, connect):
        datetimenow = datetime.datetime(2015, 12, 22, 14, 00, 00, tzinfo=pytz.utc)
        dt.datetime.now.return_value = datetimenow
        connection = "CONNECTION"
        connect.return_value.__enter__ = mock.Mock(return_value=connection)
        connect.return_value.__exit__ = mock.Mock(return_value=True)
        stats = {"stats": "here"}
        count.return_value = stats

        db.stats.add_stats_to_cache()

        count.assert_called_once_with(connection, datetimenow)
        connect.assert_called_once_with()
        dt.datetime.now.assert_called_once_with(pytz.utc)
        setcalls = [mock.call("recent-stats", {"stats": "here"}, time=600, namespace="statistics"), mock.call("recent-stats-last-updated", datetimenow, time=600, namespace="statistics")]
        cacheset.assert_has_calls(setcalls)

    def test_compute_stats(self):
        pass


class StatsDatabaseTestCase(DatabaseTestCase):
    """Statistics methods which read and write from/to the database"""

    def setUp(self):
        super(StatsDatabaseTestCase, self).setUp()

    def test_count_submissions_to_date(self):
        """If we add some items, we can count them"""
        date1 = datetime.datetime(2016, 1, 7, 10, 20, 39, tzinfo=pytz.utc)
        date2 = datetime.datetime(2016, 1, 7, 12, 30, 20, tzinfo=pytz.utc)
        date3 = datetime.datetime(2016, 1, 8, 1, 00, 00, tzinfo=pytz.utc)
        date4 = datetime.datetime(2016, 1, 10, 1, 00, 00, tzinfo=pytz.utc)
        add_empty_lowlevel(uuid.uuid4(), True, date1)
        two_uuid = uuid.uuid4()
        add_empty_lowlevel(two_uuid, True, date2)
        three_uuid = uuid.uuid4()
        # Same uuid should appear as 1 less unique
        add_empty_lowlevel(three_uuid, False, date3)
        add_empty_lowlevel(three_uuid, False, date4)
        add_empty_lowlevel(three_uuid, True, date4)
        add_empty_lowlevel(two_uuid, True, date4)

        with db.engine.connect() as connection:
            two_submissions_date = datetime.datetime(2016, 1, 7, 15, 00, 00, tzinfo=pytz.utc)
            three_submissions_date = datetime.datetime(2016, 1, 9, 15, 00, 00, tzinfo=pytz.utc)
            five_submissions_date = datetime.datetime(2016, 1, 10, 15, 00, 00, tzinfo=pytz.utc)
            ret = db.stats._count_submissions_to_date(connection, two_submissions_date)
            self.assertEqual({'lowlevel-lossless': 2,
                              'lowlevel-lossless-unique': 2,
                              'lowlevel-lossy': 0,
                              'lowlevel-lossy-unique': 0,
                              'lowlevel-total': 2,
                              'lowlevel-total-unique': 2}, ret)

            ret = db.stats._count_submissions_to_date(connection, three_submissions_date)
            self.assertEqual({'lowlevel-lossless': 2,
                              'lowlevel-lossless-unique': 2,
                              'lowlevel-lossy': 1,
                              'lowlevel-lossy-unique': 1,
                              'lowlevel-total': 3,
                              'lowlevel-total-unique': 3}, ret)

            ret = db.stats._count_submissions_to_date(connection, five_submissions_date)
            self.assertEqual({'lowlevel-lossless': 4,
                              'lowlevel-lossless-unique': 3,
                              'lowlevel-lossy': 2,
                              'lowlevel-lossy-unique': 1,
                              'lowlevel-total': 6,
                              'lowlevel-total-unique': 3}, ret)

    def test_get_most_recent_stats_date(self):
        """Get the most recent date that we have for stats"""
        date = datetime.datetime(2016, 01, 10, 00, 00, tzinfo=pytz.utc)
        stats = {'lowlevel-lossless': 2,
                 'lowlevel-lossless-unique': 2,
                 'lowlevel-lossy': 0,
                 'lowlevel-lossy-unique': 0,
                 'lowlevel-total': 2,
                 'lowlevel-total-unique': 2}
        with db.engine.connect() as connection:
            db.stats._write_stats(connection, date, stats)

            res_date = db.stats._get_most_recent_stats_date(connection)
            self.assertEqual(res_date, date)

    def test_write_and_get_statistics_data(self):
        stats1 = {"lowlevel-lossy": 10, "lowlevel-lossy-unique": 6,
                  "lowlevel-lossless": 15, "lowlevel-lossless-unique": 10,
                  "lowlevel-total": 25, "lowlevel-total-unique": 16}
        date1 = datetime.datetime(2016, 01, 10, 00, 00, tzinfo=pytz.utc)
        stats2 = {"lowlevel-lossy": 15, "lowlevel-lossy-unique": 10,
                  "lowlevel-lossless": 20, "lowlevel-lossless-unique": 10,
                  "lowlevel-total": 35, "lowlevel-total-unique": 20}
        date2 = datetime.datetime(2016, 01, 11, 00, 00, tzinfo=pytz.utc)
        with db.engine.connect() as connection:
            db.stats._write_stats(connection, date1, stats1)
            db.stats._write_stats(connection, date2, stats2)

        data = db.stats.load_statistics_data()
        self.assertEqual(2, len(data))
        expected_data = [
            {"collected": date1, "stats": stats1},
            {"collected": date2, "stats": stats2}
        ]
        self.assertEqual(list(expected_data), list(data))

    def test_format_statistics_for_hicharts(self):
        """Format statistics for display on history graph"""

        stats1 = {"lowlevel-lossy": 10, "lowlevel-lossy-unique": 6,
                  "lowlevel-lossless": 15, "lowlevel-lossless-unique": 10,
                  "lowlevel-total": 25, "lowlevel-total-unique": 16}
        date1 = datetime.datetime(2016, 01, 10, 00, 00, tzinfo=pytz.utc)
        stats2 = {"lowlevel-lossy": 15, "lowlevel-lossy-unique": 10,
                  "lowlevel-lossless": 20, "lowlevel-lossless-unique": 10,
                  "lowlevel-total": 35, "lowlevel-total-unique": 20}
        date2 = datetime.datetime(2016, 01, 11, 00, 00, tzinfo=pytz.utc)
        data = [
            {"collected": date1, "stats": stats1},
            {"collected": date2, "stats": stats2}
        ]

        formatted = db.stats.format_statistics_for_highcharts(data)
        expected_formatted = [
            {'data': [[1452384000000, 15], [1452470400000, 20]], 'name': 'Lossless (all)'},
            {'data': [[1452384000000, 10], [1452470400000, 10]], 'name': 'Lossless (unique)'},
            {'data': [[1452384000000, 10], [1452470400000, 15]], 'name': 'Lossy (all)'},
            {'data': [[1452384000000, 6], [1452470400000, 10]], 'name': 'Lossy (unique)'},
            {'data': [[1452384000000, 25], [1452470400000, 35]], 'name': 'Total (all)'},
            {'data': [[1452384000000, 16], [1452470400000, 20]], 'name': 'Total (unique)'}]
        self.assertEqual(sorted(expected_formatted), sorted(formatted))

    def test_get_statistics_data_limit(self):
        stats1 = {"lowlevel-lossy": 10, "lowlevel-lossy-unique": 6,
                  "lowlevel-lossless": 15, "lowlevel-lossless-unique": 10,
                  "lowlevel-total": 25, "lowlevel-total-unique": 16}
        date1 = datetime.datetime(2016, 01, 10, 00, 00, tzinfo=pytz.utc)
        stats2 = {"lowlevel-lossy": 15, "lowlevel-lossy-unique": 10,
                  "lowlevel-lossless": 20, "lowlevel-lossless-unique": 10,
                  "lowlevel-total": 35, "lowlevel-total-unique": 20}
        date2 = datetime.datetime(2016, 01, 11, 00, 00, tzinfo=pytz.utc)
        with db.engine.connect() as connection:
            db.stats._write_stats(connection, date1, stats1)
            db.stats._write_stats(connection, date2, stats2)

        # If we ask for just 1 stats, it's the one that's later in time
        data = db.stats.load_statistics_data(1)
        self.assertEqual(1, len(data))
        expected_data = [
            {"collected": date2, "stats": stats2}
        ]
        self.assertEqual(list(expected_data), list(data))


    def test_get_earliest_submission_date(self):
        # If nothing is in the database, the date should be None
        with db.engine.connect() as connection:
            earliest_date = db.stats._get_earliest_submission_date(connection)
            self.assertIsNone(earliest_date)

            # otherwise, the first submitted date
            date1 = datetime.datetime(2016, 01, 07, 10, 20, 39, tzinfo=pytz.utc)
            date2 = datetime.datetime(2016, 01, 07, 12, 30, 20, tzinfo=pytz.utc)
            add_empty_lowlevel(uuid.uuid4(), True, date1)
            add_empty_lowlevel(uuid.uuid4(), True, date2)

            earliest_date = db.stats._get_earliest_submission_date(connection)
            self.assertEqual(earliest_date, date1)


def add_empty_lowlevel(mbid, lossless, date):
    build_sha1 = "sha1"
    # sha256 field must be unique
<<<<<<< HEAD
    data_sha256 = str(mbid) + str(date)
    data_sha256 = data_sha256[:64]
=======
    data_sha256 = "sha256" +str(lossless)+ str(mbid) + str(date)
>>>>>>> 18713324
    data_json = "{}"
    with db.engine.connect() as connection:
        query = text("""
            INSERT INTO lowlevel (mbid, build_sha1, lossless, submitted)
                 VALUES (:mbid, :build_sha1, :lossless, :submitted)
              RETURNING id
        """)
        result = connection.execute(query,
                {"mbid": mbid, "build_sha1": build_sha1,
                 "lossless": lossless, "submitted": date})
        id = result.fetchone()[0]

        version_id = db.data.insert_version(connection, {}, db.data.VERSION_TYPE_LOWLEVEL)
        query = text("""
          INSERT INTO lowlevel_json (id, data, data_sha256, version)
               VALUES (:id, :data, :data_sha256, :version)
        """)
        connection.execute(query,
                {"id": id, "data": data_json,
                 "data_sha256": data_sha256, "version": version_id})<|MERGE_RESOLUTION|>--- conflicted
+++ resolved
@@ -269,12 +269,8 @@
 def add_empty_lowlevel(mbid, lossless, date):
     build_sha1 = "sha1"
     # sha256 field must be unique
-<<<<<<< HEAD
-    data_sha256 = str(mbid) + str(date)
+    data_sha256 = str(lossless) + str(mbid) + str(date)
     data_sha256 = data_sha256[:64]
-=======
-    data_sha256 = "sha256" +str(lossless)+ str(mbid) + str(date)
->>>>>>> 18713324
     data_json = "{}"
     with db.engine.connect() as connection:
         query = text("""
